--- conflicted
+++ resolved
@@ -9,7 +9,6 @@
 
 #[derive(Copy, Clone, Debug, PartialEq, Eq)]
 pub(crate) enum Style {
-<<<<<<< HEAD
     Lowlighted,                  // Faint
     Context,                     // Default
     Bright,                      // Bold
@@ -18,15 +17,6 @@
     DiffPartMidlighted,          // Red or Green
     DiffPartHighlighted,         // Inverse Red or Green
     Error,                       // Inverse Red
-=======
-    Lowlighted,          // Faint
-    Context,             // Default
-    Bright,              // Bold
-    DiffPartUnchanged,   // Red or Green, should be lower lighted than DiffPartMidlighted
-    DiffPartMidlighted,  // Red or Green
-    DiffPartHighlighted, // Inverse Red or Green
-    Error,               // Inverse Red
->>>>>>> d3ffecde
 }
 
 #[derive(Clone, Debug, PartialEq, Eq)]
@@ -39,60 +29,27 @@
 pub(crate) struct LineStyle {
     prefix_style: AnsiStyle,
     unchanged_style: AnsiStyle,
-<<<<<<< HEAD
     unchanged_with_underline_style: AnsiStyle,
     midlighted_style: AnsiStyle,
-=======
->>>>>>> d3ffecde
     highlighted_style: AnsiStyle,
 }
 
 pub(crate) const LINE_STYLE_OLD: LineStyle = {
     LineStyle {
         prefix_style: ANSI_STYLE_NORMAL.with_color(Red),
-<<<<<<< HEAD
         unchanged_style: ANSI_STYLE_NORMAL.with_color(Yellow),
         unchanged_with_underline_style: ANSI_STYLE_NORMAL.with_color(Yellow).with_underline(true),
         midlighted_style: ANSI_STYLE_NORMAL.with_color(Red),
         highlighted_style: ANSI_STYLE_NORMAL.with_color(Red).with_inverse(true),
-=======
-        unchanged_style: ANSI_STYLE_NORMAL.with_color(Red),
-        highlighted_style: ANSI_STYLE_NORMAL.with_color(Red).with_inverse(true),
-    }
-};
-
-pub(crate) const LINE_STYLE_OLD_FAINT: LineStyle = {
-    LineStyle {
-        prefix_style: ANSI_STYLE_NORMAL.with_color(Red).with_weight(Weight::Faint),
-        unchanged_style: ANSI_STYLE_NORMAL.with_color(Red).with_weight(Weight::Faint),
-        highlighted_style: ANSI_STYLE_NORMAL
-            .with_color(Red)
-            .with_weight(Weight::Faint)
-            .with_inverse(true),
->>>>>>> d3ffecde
     }
 };
 
 pub(crate) const LINE_STYLE_NEW: LineStyle = {
     LineStyle {
         prefix_style: ANSI_STYLE_NORMAL.with_color(Green),
-<<<<<<< HEAD
         unchanged_style: ANSI_STYLE_NORMAL.with_color(Yellow),
         unchanged_with_underline_style: ANSI_STYLE_NORMAL.with_color(Yellow).with_underline(true),
         midlighted_style: ANSI_STYLE_NORMAL.with_color(Green),
-=======
-        unchanged_style: ANSI_STYLE_NORMAL.with_color(Green),
-        highlighted_style: ANSI_STYLE_NORMAL.with_color(Green).with_inverse(true),
-    }
-};
-
-pub(crate) const LINE_STYLE_ADDS_ONLY: LineStyle = {
-    LineStyle {
-        prefix_style: ANSI_STYLE_NORMAL
-            .with_color(Green)
-            .with_weight(Weight::Faint),
-        unchanged_style: ANSI_STYLE_NORMAL,
->>>>>>> d3ffecde
         highlighted_style: ANSI_STYLE_NORMAL.with_color(Green).with_inverse(true),
     }
 };
@@ -100,13 +57,9 @@
 pub(crate) const LINE_STYLE_CONFLICT_BASE: LineStyle = {
     LineStyle {
         prefix_style: ANSI_STYLE_NORMAL.with_inverse(true),
-<<<<<<< HEAD
         unchanged_style: ANSI_STYLE_NORMAL,
         unchanged_with_underline_style: ANSI_STYLE_NORMAL,
         midlighted_style: ANSI_STYLE_NORMAL.with_color(Red),
-=======
-        unchanged_style: ANSI_STYLE_NORMAL.with_color(Red),
->>>>>>> d3ffecde
         highlighted_style: ANSI_STYLE_NORMAL.with_color(Red).with_inverse(true),
     }
 };
@@ -114,13 +67,9 @@
 pub(crate) const LINE_STYLE_CONFLICT_OLD: LineStyle = {
     LineStyle {
         prefix_style: ANSI_STYLE_NORMAL.with_inverse(true),
-<<<<<<< HEAD
         unchanged_style: ANSI_STYLE_NORMAL,
         unchanged_with_underline_style: ANSI_STYLE_NORMAL,
         midlighted_style: ANSI_STYLE_NORMAL.with_color(Red),
-=======
-        unchanged_style: ANSI_STYLE_NORMAL.with_color(Red),
->>>>>>> d3ffecde
         highlighted_style: ANSI_STYLE_NORMAL.with_color(Red).with_inverse(true),
     }
 };
@@ -128,13 +77,9 @@
 pub(crate) const LINE_STYLE_CONFLICT_NEW: LineStyle = {
     LineStyle {
         prefix_style: ANSI_STYLE_NORMAL.with_inverse(true),
-<<<<<<< HEAD
         unchanged_style: ANSI_STYLE_NORMAL,
         unchanged_with_underline_style: ANSI_STYLE_NORMAL,
         midlighted_style: ANSI_STYLE_NORMAL.with_color(Green),
-=======
-        unchanged_style: ANSI_STYLE_NORMAL.with_color(Green),
->>>>>>> d3ffecde
         highlighted_style: ANSI_STYLE_NORMAL.with_color(Green).with_inverse(true),
     }
 };
@@ -143,11 +88,8 @@
     LineStyle {
         prefix_style: ANSI_STYLE_NORMAL.with_weight(Weight::Bold),
         unchanged_style: ANSI_STYLE_NORMAL,
-<<<<<<< HEAD
         unchanged_with_underline_style: ANSI_STYLE_NORMAL,
         midlighted_style: ANSI_STYLE_NORMAL.with_color(Red),
-=======
->>>>>>> d3ffecde
         highlighted_style: ANSI_STYLE_NORMAL.with_color(Red).with_inverse(true),
     }
 };
@@ -156,11 +98,8 @@
     LineStyle {
         prefix_style: ANSI_STYLE_NORMAL.with_weight(Weight::Bold),
         unchanged_style: ANSI_STYLE_NORMAL,
-<<<<<<< HEAD
         unchanged_with_underline_style: ANSI_STYLE_NORMAL,
         midlighted_style: ANSI_STYLE_NORMAL.with_color(Green),
-=======
->>>>>>> d3ffecde
         highlighted_style: ANSI_STYLE_NORMAL.with_color(Green).with_inverse(true),
     }
 };
@@ -194,21 +133,13 @@
 
     // Render tokens
     for token in row {
-<<<<<<< HEAD
-        let new_style = match token.style {
-=======
         let mut new_style = match token.style {
->>>>>>> d3ffecde
             Style::Context => ANSI_STYLE_NORMAL,
             Style::Lowlighted => ANSI_STYLE_NORMAL.with_weight(Weight::Faint),
             Style::Bright => ANSI_STYLE_NORMAL.with_weight(Weight::Bold),
             Style::DiffPartUnchanged => line_style.unchanged_style,
-<<<<<<< HEAD
             Style::DiffPartUnchangedUnderlined => line_style.unchanged_with_underline_style,
             Style::DiffPartMidlighted => line_style.midlighted_style,
-=======
-            Style::DiffPartMidlighted => line_style.unchanged_style,
->>>>>>> d3ffecde
             Style::DiffPartHighlighted => line_style.highlighted_style,
             Style::Error => ANSI_STYLE_NORMAL.with_color(Red).with_inverse(true),
         };
@@ -370,53 +301,10 @@
     new[new_tab_index_token].token = new_spaces;
 }
 
-<<<<<<< HEAD
 /// Highlight single space between two highlighted tokens
 pub fn bridge_consecutive_highlighted_tokens(tokens: &mut [StyledToken]) {
     fn bridgable(candidate: &StyledToken) -> bool {
         if candidate.style as u8 > Style::DiffPartUnchanged as u8 {
-=======
-/// If a line contains only plain tokens, style all tokens on that line as
-/// context. Lines are separated by newline tokens.
-///
-/// This can happen during conflicts highlighting.
-pub fn contextualize_unhighlighted_lines(tokens: &mut [StyledToken]) {
-    let mut line_start = 0;
-    for i in 0..tokens.len() {
-        if tokens[i].token != "\n" {
-            continue;
-        }
-
-        // Line ended
-
-        if tokens[line_start..(i + 1)]
-            .iter()
-            .all(|token| token.style == Style::DiffPartUnchanged)
-        {
-            // Line contains only plain tokens
-            for token in &mut tokens[line_start..i] {
-                token.style = Style::Context;
-            }
-        }
-        line_start = i + 1;
-    }
-
-    // Handle the last line
-    if tokens[line_start..]
-        .iter()
-        .all(|token| token.style == Style::DiffPartUnchanged)
-    {
-        for token in &mut tokens[line_start..] {
-            token.style = Style::Context;
-        }
-    }
-}
-
-/// Highlight single space between two highlighted tokens
-pub fn bridge_consecutive_highlighted_tokens(tokens: &mut [StyledToken]) {
-    fn bridgable(candidate: &StyledToken) -> bool {
-        if candidate.style != Style::DiffPartUnchanged {
->>>>>>> d3ffecde
             return false;
         }
         if candidate.token.len() != 1 {
@@ -583,19 +471,11 @@
             &[
                 StyledToken {
                     token: "hej".to_string(),
-<<<<<<< HEAD
                     style: Style::DiffPartMidlighted,
                 },
                 StyledToken {
                     token: "\n".to_string(),
                     style: Style::DiffPartMidlighted,
-=======
-                    style: Style::DiffPartUnchanged,
-                },
-                StyledToken {
-                    token: "\n".to_string(),
-                    style: Style::DiffPartUnchanged,
->>>>>>> d3ffecde
                 },
             ],
         );
@@ -644,11 +524,7 @@
         let actual = render(
             &LINE_STYLE_OLD,
             "-",
-<<<<<<< HEAD
             &[StyledToken::new(" ".to_string(), Style::DiffPartMidlighted)],
-=======
-            &[StyledToken::new(" ".to_string(), Style::DiffPartUnchanged)],
->>>>>>> d3ffecde
         );
 
         assert_eq!(actual, format!("{OLD}- {NORMAL}"));
@@ -716,13 +592,8 @@
             &LINE_STYLE_OLD,
             "-",
             &[
-<<<<<<< HEAD
                 StyledToken::new("x".to_string(), Style::DiffPartMidlighted),
                 StyledToken::new("\t".to_string(), Style::DiffPartMidlighted),
-=======
-                StyledToken::new("x".to_string(), Style::DiffPartUnchanged),
-                StyledToken::new("\t".to_string(), Style::DiffPartUnchanged),
->>>>>>> d3ffecde
             ],
         );
 

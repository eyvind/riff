use std::cmp;

use crate::ansi::AnsiStyle;
use crate::ansi::Color::Green;
use crate::ansi::Color::Red;
use crate::ansi::Color::Yellow;
use crate::ansi::Weight;
use crate::ansi::ANSI_STYLE_NORMAL;

#[derive(Copy, Clone, Debug, PartialEq, Eq)]
pub(crate) enum Style {
    Lowlighted,          // Faint
    Context,             // Default
    Bright,              // Bold
    DiffPartUnchanged,   // Yellow
    DiffPartMidlighted,  // Red or Green
    DiffPartHighlighted, // Inverse Red or Green
    Error,               // Inverse Red
}

#[derive(Clone, Debug, PartialEq, Eq)]
pub(crate) struct StyledToken {
    pub(crate) token: String,
    pub(crate) style: Style,
}

#[derive(Debug, PartialEq, Eq)]
pub(crate) struct LineStyle {
    prefix_style: AnsiStyle,
<<<<<<< HEAD
    unchanged_style: AnsiStyle,
    midlighted_style: AnsiStyle,
=======
    pub(crate) unchanged_style: AnsiStyle,
>>>>>>> be9a880a
    highlighted_style: AnsiStyle,
}

pub(crate) const LINE_STYLE_OLD: LineStyle = {
    LineStyle {
        prefix_style: ANSI_STYLE_NORMAL.with_color(Red),
        unchanged_style: ANSI_STYLE_NORMAL.with_color(Yellow),
        midlighted_style: ANSI_STYLE_NORMAL.with_color(Red),
        highlighted_style: ANSI_STYLE_NORMAL.with_color(Red).with_inverse(true),
    }
};

pub(crate) const LINE_STYLE_NEW: LineStyle = {
    LineStyle {
        prefix_style: ANSI_STYLE_NORMAL.with_color(Green),
        unchanged_style: ANSI_STYLE_NORMAL.with_color(Yellow),
        midlighted_style: ANSI_STYLE_NORMAL.with_color(Green),
        highlighted_style: ANSI_STYLE_NORMAL.with_color(Green).with_inverse(true),
    }
};

pub(crate) const LINE_STYLE_CONFLICT_BASE: LineStyle = {
    LineStyle {
        prefix_style: ANSI_STYLE_NORMAL.with_inverse(true),
        unchanged_style: ANSI_STYLE_NORMAL,
        midlighted_style: ANSI_STYLE_NORMAL.with_color(Red),
        highlighted_style: ANSI_STYLE_NORMAL.with_color(Red).with_inverse(true),
    }
};

pub(crate) const LINE_STYLE_CONFLICT_OLD: LineStyle = {
    LineStyle {
        prefix_style: ANSI_STYLE_NORMAL.with_inverse(true),
        unchanged_style: ANSI_STYLE_NORMAL,
        midlighted_style: ANSI_STYLE_NORMAL.with_color(Red),
        highlighted_style: ANSI_STYLE_NORMAL.with_color(Red).with_inverse(true),
    }
};

pub(crate) const LINE_STYLE_CONFLICT_NEW: LineStyle = {
    LineStyle {
        prefix_style: ANSI_STYLE_NORMAL.with_inverse(true),
        unchanged_style: ANSI_STYLE_NORMAL,
        midlighted_style: ANSI_STYLE_NORMAL.with_color(Green),
        highlighted_style: ANSI_STYLE_NORMAL.with_color(Green).with_inverse(true),
    }
};

pub(crate) const LINE_STYLE_OLD_FILENAME: LineStyle = {
    LineStyle {
        prefix_style: ANSI_STYLE_NORMAL.with_weight(Weight::Bold),
        unchanged_style: ANSI_STYLE_NORMAL,
        midlighted_style: ANSI_STYLE_NORMAL.with_color(Red),
        highlighted_style: ANSI_STYLE_NORMAL.with_color(Red).with_inverse(true),
    }
};

pub(crate) const LINE_STYLE_NEW_FILENAME: LineStyle = {
    LineStyle {
        prefix_style: ANSI_STYLE_NORMAL.with_weight(Weight::Bold),
        unchanged_style: ANSI_STYLE_NORMAL,
        midlighted_style: ANSI_STYLE_NORMAL.with_color(Green),
        highlighted_style: ANSI_STYLE_NORMAL.with_color(Green).with_inverse(true),
    }
};

impl StyledToken {
    pub fn new(token: String, style: Style) -> StyledToken {
        return StyledToken { token, style };
    }

    // Are all characters in this token whitespace?
    pub fn is_whitespace(&self) -> bool {
        return self.token.chars().all(|c| c.is_whitespace());
    }
}

#[must_use]
pub(crate) fn render_row(
    line_style: &LineStyle,
    prefix: &str,
    row: &[StyledToken],
    force_faint: bool,
) -> String {
    let mut rendered = String::new();

    let mut current_style = ANSI_STYLE_NORMAL;

    // Render prefix
    rendered.push_str(&line_style.prefix_style.from(&current_style));
    current_style = line_style.prefix_style;
    rendered.push_str(prefix);

    // Render tokens
    for token in row {
        let mut new_style = match token.style {
            Style::Context => ANSI_STYLE_NORMAL,
            Style::Lowlighted => ANSI_STYLE_NORMAL.with_weight(Weight::Faint),
            Style::Bright => ANSI_STYLE_NORMAL.with_weight(Weight::Bold),
            Style::DiffPartUnchanged => line_style.unchanged_style,
            Style::DiffPartMidlighted => line_style.midlighted_style,
            Style::DiffPartHighlighted => line_style.highlighted_style,
            Style::Error => ANSI_STYLE_NORMAL.with_color(Red).with_inverse(true),
        };

        if force_faint {
            new_style = new_style.with_weight(Weight::Faint);
        }

        rendered.push_str(&new_style.from(&current_style));
        current_style = new_style;
        rendered.push_str(&token.token);
    }

    // Reset formatting at the end of the line
    rendered.push_str(&ANSI_STYLE_NORMAL.from(&current_style));

    return rendered;
}

/// Render all the tokens into a (most of the time multiline) string
#[must_use]
pub fn render(line_style: &LineStyle, prefix: &str, tokens: &[StyledToken]) -> String {
    let mut rendered = String::new();

    let mut current_row_start = 0;
    for (i, token) in tokens.iter().enumerate() {
        if token.token == "\n" {
            let rendered_row =
                &render_row(line_style, prefix, &tokens[current_row_start..i], false);
            rendered.push_str(rendered_row);
            rendered.push('\n');
            current_row_start = i + 1;
            continue;
        }
    }

    if current_row_start < tokens.len() {
        let rendered_row = &render_row(line_style, prefix, &tokens[current_row_start..], false);
        rendered.push_str(rendered_row);
    }

    return rendered;
}

/// Render all the tokens into a (most of the time multiline) string. Each line
/// is prefixed by a prefix from `line_prefixes`.
#[must_use]
pub fn render_multiprefix(
    line_style: &LineStyle,
    line_prefixes: &[String],
    tokens: &[StyledToken],
) -> String {
    let mut rendered = String::new();

    let mut current_row_start = 0;
    let mut line_number_zero_based = 0;
    for (i, token) in tokens.iter().enumerate() {
        if token.token != "\n" {
            continue;
        }

        let prefix = &line_prefixes[line_number_zero_based];
        let force_faint = prefix.chars().any(|c| c == '-');

        let rendered_row = &render_row(
            line_style,
            prefix,
            &tokens[current_row_start..i],
            force_faint,
        );
        rendered.push_str(rendered_row);
        rendered.push('\n');
        current_row_start = i + 1;

        line_number_zero_based += 1;
    }

    if current_row_start < tokens.len() {
        // Render the last row
        let prefix = &line_prefixes[line_number_zero_based];
        let force_faint = prefix.chars().any(|c| c == '-');

        let rendered_row = &render_row(
            line_style,
            prefix,
            &tokens[current_row_start..],
            force_faint,
        );
        rendered.push_str(rendered_row);
    }

    return rendered;
}

pub fn errorlight_trailing_whitespace(tokens: &mut [StyledToken]) {
    let mut in_trailer = true;
    for token in tokens.iter_mut().rev() {
        if token.token == "\n" {
            in_trailer = true;
            continue;
        }

        if in_trailer && token.is_whitespace() {
            token.style = Style::Error;
            continue;
        }

        in_trailer = false;
    }
}

pub fn errorlight_nonleading_tabs(tokens: &mut [StyledToken]) {
    let mut leading = true;
    for token in tokens.iter_mut() {
        if token.token == "\n" {
            leading = true;
            continue;
        }

        if token.token != "\t" {
            leading = false;
        }

        if token.token == "\t" && !leading {
            token.style = Style::Error;
        }
    }
}

pub(crate) fn align_tabs(old: &mut [StyledToken], new: &mut [StyledToken]) {
    let old_tab_index_token = old.iter().position(|token| token.token == "\t");
    if old_tab_index_token.is_none() {
        return;
    }
    let old_tab_index_token = old_tab_index_token.unwrap();
    let old_tab_index_char = old
        .iter()
        .take(old_tab_index_token)
        .map(|token| token.token.chars().count())
        .sum::<usize>();

    let new_tab_index_token = new.iter().position(|token| token.token == "\t");
    if new_tab_index_token.is_none() {
        return;
    }
    let new_tab_index_token = new_tab_index_token.unwrap();
    let new_tab_index_char = new
        .iter()
        .take(new_tab_index_token)
        .map(|token| token.token.chars().count())
        .sum::<usize>();

    let old_spaces =
        " ".repeat(2 + cmp::max(old_tab_index_char, new_tab_index_char) - old_tab_index_char);
    let new_spaces =
        " ".repeat(2 + cmp::max(old_tab_index_char, new_tab_index_char) - new_tab_index_char);

    old[old_tab_index_token].token = old_spaces;
    new[new_tab_index_token].token = new_spaces;
}

/// Highlight single space between two highlighted tokens
pub fn bridge_consecutive_highlighted_tokens(tokens: &mut [StyledToken]) {
    fn bridgable(candidate: &StyledToken) -> bool {
        if candidate.style as u8 > Style::DiffPartUnchanged as u8 {
            return false;
        }
        if candidate.token.len() != 1 {
            return false;
        }

        let rune = candidate.token.chars().next().unwrap();
        return rune == ' ' || rune.is_ascii_punctuation();
    }

    for i in 1..(tokens.len() - 1) {
        if tokens[i - 1].style != Style::DiffPartHighlighted
            || tokens[i + 1].style != Style::DiffPartHighlighted
        {
            continue;
        }
        if bridgable(&tokens[i - 1]) || !bridgable(&tokens[i]) || bridgable(&tokens[i + 1]) {
            continue;
        }

        tokens[i].style = Style::DiffPartHighlighted;
    }
}

/// File timestamps are found after either a tab character or a double space
pub fn lowlight_timestamp(row: &mut [StyledToken]) {
    #[derive(PartialEq)]
    enum State {
        Initial,
        InTimestamp,
    }

    let mut state = State::Initial;
    for token in row.iter_mut() {
        match state {
            State::Initial => {
                let is_multispace = token.token.len() > 1 && token.token.chars().all(|c| c == ' ');
                if token.token == "\t" || is_multispace {
                    state = State::InTimestamp;
                }
            }
            State::InTimestamp => {
                // Intentionally left blank, no way out of this state
            }
        }

        if state == State::InTimestamp {
            token.style = Style::Lowlighted;
            continue;
        }
    }
}

/// Unhighlight leading 'a/' or 'b/' in git diff file names.
///
/// They are just placeholders that do not indicate any changes introduced by
/// the user.
pub fn unhighlight_git_prefix(row: &mut [StyledToken]) {
    if row.len() < 2 {
        return;
    }

    if (row[0].token == "a" || row[0].token == "b") && row[1].token == "/" {
        row[0].style = Style::Lowlighted;
        row[1].style = Style::Lowlighted;
    }
}

/// If we get "x/y/z.txt", make "z.txt" bright.
///
/// As an exception, if the file name is already highlighted, don't brighten it.
pub fn brighten_filename(row: &mut [StyledToken]) {
    let mut last_slash_index = None;
    for (i, token) in row.iter().enumerate() {
        if token.token == "/" {
            last_slash_index = Some(i);
        }
    }

    let to_brighten: &mut [StyledToken];
    if let Some(last_slash_index) = last_slash_index {
        to_brighten = &mut row[last_slash_index + 1..];
    } else {
        to_brighten = row;
    }

    for token in to_brighten {
        if token.style == Style::DiffPartHighlighted {
            continue;
        }
        token.style = Style::Bright;
    }
}

#[cfg(test)]
mod tests {
    use super::*;
    use crate::constants::GREEN;
    use crate::constants::NORMAL;
    use crate::constants::OLD;

    #[cfg(test)]
    use pretty_assertions::assert_eq;

    #[test]
    fn test_errorlight_nonleading_tabs() {
        let mut tokens = vec![
            StyledToken::new("\t".to_string(), Style::DiffPartUnchanged),
            StyledToken::new("\t".to_string(), Style::DiffPartUnchanged),
            StyledToken::new("one".to_string(), Style::DiffPartUnchanged),
            StyledToken::new("\n".to_string(), Style::DiffPartUnchanged),
            StyledToken::new("two".to_string(), Style::DiffPartUnchanged),
            StyledToken::new("\t".to_string(), Style::DiffPartUnchanged),
        ];
        errorlight_nonleading_tabs(&mut tokens);

        assert_eq!(
            tokens,
            vec![
                StyledToken::new("\t".to_string(), Style::DiffPartUnchanged),
                StyledToken::new("\t".to_string(), Style::DiffPartUnchanged),
                StyledToken::new("one".to_string(), Style::DiffPartUnchanged),
                StyledToken::new("\n".to_string(), Style::DiffPartUnchanged),
                StyledToken::new("two".to_string(), Style::DiffPartUnchanged),
                StyledToken::new("\t".to_string(), Style::Error),
            ]
        );
    }

    #[test]
    fn test_basic() {
        let rendered = render(
            &LINE_STYLE_NEW,
            "+",
            &[
                StyledToken {
                    token: "hej".to_string(),
                    style: Style::DiffPartMidlighted,
                },
                StyledToken {
                    token: "\n".to_string(),
                    style: Style::DiffPartMidlighted,
                },
            ],
        );
        assert_eq!(rendered, format!("{GREEN}+hej{NORMAL}\n"));
    }

    #[test]
    fn test_errorlight_trailing_whitespace() {
        // Just a whitespace
        let mut row = [StyledToken::new(" ".to_string(), Style::DiffPartUnchanged)];
        errorlight_trailing_whitespace(&mut row);
        assert_eq!(row, [StyledToken::new(" ".to_string(), Style::Error)]);

        // Trailing whitespace
        let mut row = [
            StyledToken::new("x".to_string(), Style::DiffPartUnchanged),
            StyledToken::new(" ".to_string(), Style::DiffPartUnchanged),
        ];
        errorlight_trailing_whitespace(&mut row);
        assert_eq!(
            row,
            [
                StyledToken::new("x".to_string(), Style::DiffPartUnchanged),
                StyledToken::new(" ".to_string(), Style::Error),
            ]
        );

        // Leading whitespace
        let mut row = [
            StyledToken::new(" ".to_string(), Style::DiffPartUnchanged),
            StyledToken::new("x".to_string(), Style::DiffPartUnchanged),
        ];
        errorlight_trailing_whitespace(&mut row);
        assert_eq!(
            row,
            [
                StyledToken::new(" ".to_string(), Style::DiffPartUnchanged),
                StyledToken::new("x".to_string(), Style::DiffPartUnchanged),
            ]
        );
    }

    #[test]
    fn test_removed_trailing_whitespace() {
        // It shouldn't be highlighted, just added ones should
        let actual = render(
            &LINE_STYLE_OLD,
            "-",
            &[StyledToken::new(" ".to_string(), Style::DiffPartMidlighted)],
        );

        assert_eq!(actual, format!("{OLD}- {NORMAL}"));
    }

    #[test]
    fn test_add_nonleading_tab() {
        // Trailing TAB
        let mut row = [
            StyledToken::new("x".to_string(), Style::DiffPartUnchanged),
            StyledToken::new("\t".to_string(), Style::DiffPartUnchanged),
        ];
        errorlight_nonleading_tabs(&mut row);
        assert_eq!(
            row,
            [
                StyledToken::new("x".to_string(), Style::DiffPartUnchanged),
                StyledToken::new("\t".to_string(), Style::Error),
            ]
        );

        // Middle TAB
        let mut row = [
            StyledToken::new("x".to_string(), Style::DiffPartUnchanged),
            StyledToken::new("\t".to_string(), Style::DiffPartUnchanged),
            StyledToken::new("y".to_string(), Style::DiffPartUnchanged),
        ];
        errorlight_nonleading_tabs(&mut row);
        assert_eq!(
            row,
            [
                StyledToken::new("x".to_string(), Style::DiffPartUnchanged),
                StyledToken::new("\t".to_string(), Style::Error),
                StyledToken::new("y".to_string(), Style::DiffPartUnchanged),
            ]
        );

        // Leading TAB (don't highlight)
        let mut row = [
            StyledToken::new("\t".to_string(), Style::DiffPartUnchanged),
            StyledToken::new("x".to_string(), Style::DiffPartUnchanged),
        ];
        errorlight_nonleading_tabs(&mut row);
        assert_eq!(
            row,
            [
                StyledToken::new("\t".to_string(), Style::DiffPartUnchanged),
                StyledToken::new("x".to_string(), Style::DiffPartUnchanged),
            ]
        );

        // Single TAB (don't highlight because it is leading)
        let mut row = [StyledToken::new("\t".to_string(), Style::DiffPartUnchanged)];
        errorlight_nonleading_tabs(&mut row);
        assert_eq!(
            row,
            [StyledToken::new("\t".to_string(), Style::DiffPartUnchanged),]
        );
    }

    #[test]
    fn test_removed_nonleading_tab() {
        // It shouldn't be highlighted, just added ones should
        let actual = render(
            &LINE_STYLE_OLD,
            "-",
            &[
                StyledToken::new("x".to_string(), Style::DiffPartMidlighted),
                StyledToken::new("\t".to_string(), Style::DiffPartMidlighted),
            ],
        );

        assert_eq!(actual, format!("{OLD}-x\t{NORMAL}"));
    }

    fn is_char_bridged(before: char, victim: char, after: char) -> bool {
        let mut row = [
            StyledToken::new(before.to_string(), Style::DiffPartHighlighted),
            StyledToken::new(victim.to_string(), Style::DiffPartUnchanged),
            StyledToken::new(after.to_string(), Style::DiffPartHighlighted),
        ];

        bridge_consecutive_highlighted_tokens(&mut row);

        return row[1].style == Style::DiffPartHighlighted;
    }

    #[test]
    fn test_bridge_consecutive_highlighted_tokens() {
        assert!(is_char_bridged('a', ' ', 'b'));
        assert!(is_char_bridged('>', ' ', '5'));
        assert!(is_char_bridged('a', ' ', ' ')); // Because the second space is highlighted
        assert!(!is_char_bridged('\'', '1', '\''));
        assert!(is_char_bridged('a', '.', 'b')); // Bridge separators
    }

    #[test]
    fn test_four_tokens_highlighting() {
        let mut row = [
            StyledToken::new("\n".to_string(), Style::DiffPartHighlighted),
            StyledToken::new("*".to_string(), Style::DiffPartHighlighted),
            StyledToken::new(" ".to_string(), Style::DiffPartUnchanged),
            StyledToken::new("Hello".to_string(), Style::DiffPartHighlighted),
        ];

        bridge_consecutive_highlighted_tokens(&mut row);

        assert_eq!(
            row,
            [
                StyledToken::new("\n".to_string(), Style::DiffPartHighlighted),
                StyledToken::new("*".to_string(), Style::DiffPartHighlighted),
                StyledToken::new(" ".to_string(), Style::DiffPartHighlighted),
                StyledToken::new("Hello".to_string(), Style::DiffPartHighlighted),
            ]
        );
    }
}<|MERGE_RESOLUTION|>--- conflicted
+++ resolved
@@ -27,12 +27,8 @@
 #[derive(Debug, PartialEq, Eq)]
 pub(crate) struct LineStyle {
     prefix_style: AnsiStyle,
-<<<<<<< HEAD
     unchanged_style: AnsiStyle,
-    midlighted_style: AnsiStyle,
-=======
-    pub(crate) unchanged_style: AnsiStyle,
->>>>>>> be9a880a
+    pub(crate) midlighted_style: AnsiStyle,
     highlighted_style: AnsiStyle,
 }
 

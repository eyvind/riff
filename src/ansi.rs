use crate::constants::{
<<<<<<< HEAD
    BOLD, FAINT, GREEN, INVERSE_VIDEO, NORMAL, NORMAL_INTENSITY, NO_INVERSE_VIDEO, RED, YELLOW,
=======
    BOLD, DEFAULT_COLOR, FAINT, GREEN, INVERSE_VIDEO, NORMAL, NORMAL_INTENSITY, NO_INVERSE_VIDEO,
    RED,
>>>>>>> be9a880a
};

#[derive(Copy, Clone, Debug, PartialEq, Eq)]
pub enum Color {
    Default,
    Red,
    Green,
    Yellow,
}

#[derive(Copy, Clone, Debug, PartialEq, Eq)]
pub enum Weight {
    Normal,
    Bold,
    Faint,
}

#[derive(Copy, Clone, Debug, PartialEq, Eq)]
pub struct AnsiStyle {
    pub color: Color,
    pub weight: Weight,
    pub inverse: bool,
}

pub const ANSI_STYLE_NORMAL: AnsiStyle = AnsiStyle {
    color: Color::Default,
    weight: Weight::Normal,
    inverse: false,
};

impl AnsiStyle {
    /// Renders a (possibly empty) ANSI escape sequence to switch to this style
    /// from the before style.
    pub fn from(&self, before: &AnsiStyle) -> String {
        if self == before {
            return String::from("");
        }

        if self == &ANSI_STYLE_NORMAL {
            // Special case for resetting to default style
            return String::from(NORMAL);
        }

        let mut return_me = String::new();

        if self.inverse && !before.inverse {
            // Inverse on
            return_me.push_str(INVERSE_VIDEO);
        }
        if !self.inverse && before.inverse {
            // Inverse off
            return_me.push_str(NO_INVERSE_VIDEO);
        }

        if self.weight != before.weight {
            if before.weight != Weight::Normal {
                // Turn off bold or faint
                return_me.push_str(NORMAL_INTENSITY);
            }
            if self.weight == Weight::Faint {
                return_me.push_str(FAINT);
            }
            if self.weight == Weight::Bold {
                return_me.push_str(BOLD);
            }
        }

        if self.color != before.color {
            match self.color {
                Color::Default => return_me.push_str(DEFAULT_COLOR),
                Color::Red => return_me.push_str(RED),
                Color::Green => return_me.push_str(GREEN),
                Color::Yellow => return_me.push_str(YELLOW),
            }
        }

        return return_me;
    }

    pub const fn with_color(&self, color: Color) -> AnsiStyle {
        return AnsiStyle {
            color,
            weight: self.weight,
            inverse: self.inverse,
        };
    }

    pub const fn with_inverse(&self, inverse: bool) -> AnsiStyle {
        return AnsiStyle {
            color: self.color,
            weight: self.weight,
            inverse,
        };
    }

    pub const fn with_weight(&self, weight: Weight) -> AnsiStyle {
        return AnsiStyle {
            color: self.color,
            weight,
            inverse: self.inverse,
        };
    }
}

// Modifies the input so that all ANSI escape codes are removed
#[must_use]
pub fn without_ansi_escape_codes(line: &[u8]) -> Vec<u8> {
    enum State {
        Normal,
        Escape,
        EscapeBracket,
    }

    let mut state = State::Normal;
    let mut without_ansi = Vec::with_capacity(line.len());

    for byte in line {
        match state {
            State::Normal => {
                if *byte == b'\x1b' {
                    state = State::Escape;
                } else {
                    without_ansi.push(*byte);
                }
            }
            State::Escape => {
                if *byte == b'[' {
                    state = State::EscapeBracket;
                } else {
                    // Not an ANSI sequence
                    state = State::Normal;

                    // Push the characters that we thought were the escape
                    // sequence's opening
                    without_ansi.push(b'\x1b');
                    without_ansi.push(*byte);
                }
            }
            State::EscapeBracket => {
                if !byte.is_ascii_digit() && *byte != b';' {
                    // Neither digit nor semicolon, this marks the end of the sequence
                    state = State::Normal;
                }
            }
        }
    }

    return without_ansi;
}

#[cfg(test)]
mod tests {
    use super::*;

    #[cfg(test)]
    use pretty_assertions::assert_eq;

    #[test]
    fn test_non_sgr() {
        let line = b"hel\x1b[0Klo".to_vec();
        assert_eq!(without_ansi_escape_codes(&line), b"hello");
    }

    #[test]
    fn test_sgr() {
        let line = b"hel\x1b[33mlo".to_vec();
        assert_eq!(without_ansi_escape_codes(&line), b"hello");
    }

    #[test]
    fn test_multi_sgr() {
        let line = b"hel\x1b[33;34mlo".to_vec();
        assert_eq!(without_ansi_escape_codes(&line), b"hello");
    }
}<|MERGE_RESOLUTION|>--- conflicted
+++ resolved
@@ -1,10 +1,6 @@
 use crate::constants::{
-<<<<<<< HEAD
-    BOLD, FAINT, GREEN, INVERSE_VIDEO, NORMAL, NORMAL_INTENSITY, NO_INVERSE_VIDEO, RED, YELLOW,
-=======
     BOLD, DEFAULT_COLOR, FAINT, GREEN, INVERSE_VIDEO, NORMAL, NORMAL_INTENSITY, NO_INVERSE_VIDEO,
-    RED,
->>>>>>> be9a880a
+    RED, YELLOW,
 };
 
 #[derive(Copy, Clone, Debug, PartialEq, Eq)]

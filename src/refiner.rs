use similar::capture_diff_slices;

use crate::constants::*;
use crate::line_collector::NO_EOF_NEWLINE_MARKER_HOLDER;
use crate::token_collector::*;
use crate::tokenizer;

/// Format old and new lines in OLD and NEW colors.
///
/// No intra-line refinement.
#[must_use]
fn format_simple(prefixes: &[&str], prefix_texts: &[&str]) -> Vec<String> {
    let mut lines: Vec<String> = Vec::new();

    for (prefix, prefix_text) in prefixes.iter().zip(prefix_texts.iter()) {
        let line_style = if prefix.contains('+') {
            LINE_STYLE_NEW
        } else {
            LINE_STYLE_OLD
        };

        // If the user adds a section with a missing trailing newline, we want
        // to draw a highlighted-in-red newline symbol at the end of the last
        // line.
        let draw_missing_trailing_newline = prefix.contains('+') && !prefix_text.ends_with('\n');

        let last_pos = prefix_text.lines().count() - 1;
        for (pos, line) in prefix_text.lines().enumerate() {
            let last_line = pos == last_pos;

            let to_push = render_row(
                &line_style,
                prefix,
                &[StyledToken::new(
                    line.to_string(),
                    Style::DiffPartMidlighted,
                )],
                false,
            );
            if last_line && draw_missing_trailing_newline {
                lines.push(format!("{to_push}{OLD}{INVERSE_VIDEO}⏎{NORMAL}"));
            } else {
                lines.push(to_push);
            }
        }

        if !prefix_text.ends_with('\n') {
            let no_eof_newline_marker_guard = NO_EOF_NEWLINE_MARKER_HOLDER.lock().unwrap();
            let no_eof_newline_marker = no_eof_newline_marker_guard.as_ref().unwrap();
            lines.push(format!(
                "{NO_EOF_NEWLINE_COLOR}{no_eof_newline_marker}{NORMAL}"
            ));
        }
    }

    return lines;
}

/// LCS is O(m * n) complexity. If it gets too complex, refining will take too
/// much time and memory, so we shouldn't.
///
/// Ref: https://github.com/walles/riff/issues/35
fn too_large_to_refine(texts: &[&str]) -> bool {
    let size = texts.iter().map(|text| text.len()).sum::<usize>();

    // Around this point refining starts taking near one second on Johan's
    // laptop. Numbers have been invented through experimentation.
    return size > 13_000usize * 13_000usize;
}

/// Returns a vector of ANSI highlighted lines.
///
/// `prefix_texts` are multi line strings. Having or not having trailing
/// newlines will affect tokenization. The lines are not expected to have any
/// prefixes like `+` or `-`.
///
/// `prefixes` are the prefixes to use for each `prefix_texts` text.
#[must_use]
pub fn format(prefixes: &[&str], prefix_texts: &[&str]) -> Vec<String> {
    if prefixes.len() < 2 {
        // Nothing to compare, we can't highlight anything
        return format_simple(prefixes, prefix_texts);
    }
    if !prefixes.iter().any(|prefix| prefix.contains('+')) {
        // Nothing added, we can't highlight anything
        return format_simple(prefixes, prefix_texts);
    }

    if too_large_to_refine(prefix_texts) {
        return format_simple(prefixes, prefix_texts);
    }

    // This is what all old texts will be compared against
    let new_text = prefix_texts.last().unwrap();
    let new_prefix = prefixes.last().unwrap();

    // These are all except for the last element
    let old_prefixes = &prefixes[0..prefixes.len() - 1];
    let old_prefix_texts = &prefix_texts[0..prefix_texts.len() - 1];

    let mut old_tokens = vec![];
    let mut new_tokens = vec![];
    for old_text in old_prefix_texts.iter() {
        let (old_tokens_internal, new_tokens_internal) = to_highlighted_tokens(old_text, new_text);

        old_tokens.push(old_tokens_internal);

        if new_tokens.is_empty() {
            // First iteration, just remember the new tokens
            new_tokens = new_tokens_internal;
            continue;
        }

        // Subsequent iterations, merge the new token styles
        for (new_token, new_token_internal) in new_tokens.iter_mut().zip(new_tokens_internal) {
            if new_token_internal.style as u8 > new_token.style as u8 {
                new_token.style = new_token_internal.style;
            }
        }
    }

    // We should now have one token vector per old text
    assert_eq!(old_tokens.len(), prefix_texts.len() - 1);

    // Now turn all our token vectors (all vectors in old_tokens plus
    // new_tokens) into lines of highlighted text

    // First render() into strings, then to_lines() into lines
    let mut highlighted_lines = Vec::new();
    for (prefix, tokens) in old_prefixes.iter().zip(old_tokens.iter()) {
        let text = render(&LINE_STYLE_OLD, prefix, tokens);
        highlighted_lines.extend(to_lines(&text));
    }
    let new_text = render(&LINE_STYLE_NEW, new_prefix, &new_tokens);
    highlighted_lines.extend(to_lines(&new_text));

    return highlighted_lines;
}

fn should_highlight_change(tokens: &[&str], whitespace_only_is_fine: bool) -> bool {
    let whitespace_only = tokens
        .iter()
        .all(|token| token.chars().all(|c| c.is_whitespace()));
    let contains_newline = tokens.iter().any(|token| token.contains('\n'));
    let is_newline_marker = tokens.len() == 2 && tokens[0] == "⏎" && tokens[1] == "\n";

    if is_newline_marker {
        return true;
    }

    if (whitespace_only && !whitespace_only_is_fine) || contains_newline {
        return false;
    }

    return true;
}

fn is_whitepace_replacement(old_run: &[&str], new_run: &[&str]) -> bool {
    let old_whitespace_only = old_run
        .iter()
        .all(|token| token.chars().all(|c| c.is_whitespace()));
    let new_whitespace_only = new_run
        .iter()
        .all(|token| token.chars().all(|c| c.is_whitespace()));

    return old_whitespace_only && new_whitespace_only;
}

/// Returns two vectors for old and new sections. The first bool is true if
/// there were any highlights found in the old text. The second bool is true if
/// any highlights were removed for readability in the new text.
///
/// `old_text` and `new_text` are multi line strings. Having or not having
/// trailing newlines will affect tokenization. The lines are not expected to
/// have any prefixes like `+` or `-`.
///
/// Conflict diffs are highlighted somewhat differently from regular diffs.
pub fn to_highlighted_tokens(
    old_text: &str,
    new_text: &str,
) -> (Vec<StyledToken>, Vec<StyledToken>) {
    // Find diffs between adds and removals
    let mut old_tokens = Vec::new();
    let mut new_tokens = Vec::new();

    // Tokenize adds and removes before diffing them
    let mut tokenized_old = tokenizer::tokenize(old_text);
    let mut tokenized_new = tokenizer::tokenize(new_text);

    // Help visualize what actually happens in "No newline at end of file" diffs
    if old_text.ends_with('\n') && !new_text.ends_with('\n') {
        tokenized_old.insert(tokenized_old.len() - 1, "⏎");
    } else if new_text.ends_with('\n') && !old_text.ends_with('\n') {
        tokenized_new.insert(tokenized_new.len() - 1, "⏎");
    }

    let diff = capture_diff_slices(similar::Algorithm::Patience, &tokenized_old, &tokenized_new);
    let mut old_start_of_line = true;
    let mut new_start_of_line = true;
    for change in diff.iter() {
        match change {
            similar::DiffOp::Equal {
                old_index,
                new_index,
                len,
            } => {
                for token in tokenized_old.iter().skip(*old_index).take(*len) {
                    old_tokens.push(StyledToken::new(
                        token.to_string(),
                        Style::DiffPartUnchanged,
                    ));
                }
                for token in tokenized_new.iter().skip(*new_index).take(*len) {
                    new_tokens.push(StyledToken::new(
                        token.to_string(),
                        Style::DiffPartUnchanged,
                    ));
                }
            }

            similar::DiffOp::Insert {
                old_index: _,
                new_index,
                new_len,
            } => {
                let run = tokenized_new[*new_index..*new_index + *new_len].to_vec();
                let style = if should_highlight_change(&run, !new_start_of_line) {
                    Style::DiffPartHighlighted
                } else {
                    Style::DiffPartMidlighted
                };
                for token in run.iter() {
                    new_tokens.push(StyledToken::new(token.to_string(), style));
                }
            }

            similar::DiffOp::Delete {
                old_index,
                old_len,
                new_index: _,
            } => {
                let run = tokenized_old[*old_index..*old_index + *old_len].to_vec();
                let style = if should_highlight_change(&run, !old_start_of_line) {
                    Style::DiffPartHighlighted
                } else {
                    Style::DiffPartMidlighted
                };
                for token in run.iter() {
                    old_tokens.push(StyledToken::new(token.to_string(), style));
                }
            }

            similar::DiffOp::Replace {
                old_index,
                old_len,
                new_index,
                new_len,
            } => {
                let old_run = tokenized_old[*old_index..*old_index + *old_len].to_vec();
                let new_run = tokenized_new[*new_index..*new_index + *new_len].to_vec();

                let style = if should_highlight_change(&old_run, false)
                    && should_highlight_change(&new_run, false)
                    && !is_whitepace_replacement(&old_run, &new_run)
                {
                    Style::DiffPartHighlighted
                } else {
                    Style::DiffPartMidlighted
                };

                for token in old_run.iter() {
                    old_tokens.push(StyledToken::new(token.to_string(), style));
                }

                for token in new_run.iter() {
                    new_tokens.push(StyledToken::new(token.to_string(), style));
                }
            }
        }

        old_start_of_line = old_tokens
            .last()
            .map_or(true, |token| token.token.ends_with('\n'));
        new_start_of_line = new_tokens
            .last()
            .map_or(true, |token| token.token.ends_with('\n'));
    }

    // Refine old tokens highlighting
    bridge_consecutive_highlighted_tokens(&mut old_tokens);

    // Refine new tokens highlighting
    bridge_consecutive_highlighted_tokens(&mut new_tokens);
    errorlight_trailing_whitespace(&mut new_tokens);
    errorlight_nonleading_tabs(&mut new_tokens);

    return (old_tokens, new_tokens);
}

/// Splits text into lines. If the text doesn't end in a newline, a no-newline
/// marker will be added at the end.
#[must_use]
fn to_lines(text: &str) -> Vec<String> {
    let mut lines: Vec<String> = Vec::new();

    for line in text.lines() {
        lines.push(line.to_string());
    }
    if (!text.is_empty()) && !text.ends_with('\n') {
        let no_eof_newline_marker_guard = NO_EOF_NEWLINE_MARKER_HOLDER.lock().unwrap();
        let no_eof_newline_marker = no_eof_newline_marker_guard.as_ref().unwrap();
        lines.push(format!(
            "{NO_EOF_NEWLINE_COLOR}{no_eof_newline_marker}{NORMAL}"
        ));
    }

    return lines;
}

#[cfg(test)]
mod tests {
    use super::*;

    #[cfg(test)]
    use pretty_assertions::assert_eq;

    #[test]
    fn test_simple_format_adds_and_removes() {
        let empty: Vec<String> = Vec::new();
        assert_eq!(format_simple(&[], &[]), empty);

        // Test adds-only
        assert_eq!(
            format_simple(&["+"], &["a\n"]),
            ["".to_string() + GREEN + "+a" + NORMAL]
        );
        assert_eq!(
            format_simple(&["+"], &["a\nb\n"]),
            [
                "".to_string() + GREEN + "+a" + NORMAL,
                "".to_string() + GREEN + "+b" + NORMAL,
            ]
        );

        // Test removes-only
        assert_eq!(
            format_simple(&["-"], &["a\n"]),
            ["".to_string() + OLD + "-a" + NORMAL]
        );
        assert_eq!(
            format_simple(&["-"], &["a\nb\n"]),
            [
                "".to_string() + OLD + "-a" + NORMAL,
                "".to_string() + OLD + "-b" + NORMAL,
            ]
        );
    }

    /// `format_simple()` turned out to have quadratic complexity. If this test
    /// hangs, that's probably what happened again.
    #[test]
    fn test_format_simple_complexity() {
        // Values from whan this file was added in a single commit:
        // https://github.com/walles/moar/blob/59270d6f8cf454f7a79fcde36a7fcf794768ced9/sample-files/large-git-log-patch.txt
        let lines = 300_000;
        let line_length = 50;
        let mut text = String::new();
        for _ in 0..lines {
            text.push_str(&"a".repeat(line_length));
            text.push('\n');
        }

        let prefixes = vec!["+"];
        let texts = vec![text.as_str()];

        let result = format_simple(&prefixes, &texts);
        assert_eq!(text.lines().count(), result.len());
    }

    #[test]
    fn test_quote_change() {
        let result = format(
            &["-", "+"],
            &[
                "<unchanged text between quotes>\n",
                "[unchanged text between quotes]\n",
            ],
        );
        assert_eq!(
            result,
            [
                format!(
                    "{OLD}-{INVERSE_VIDEO}<{NO_INVERSE_VIDEO}{YELLOW}unchanged text between quotes{INVERSE_VIDEO}{OLD}>{NORMAL}"
                ),
                format!(
<<<<<<< HEAD
                    "{NEW}+{INVERSE_VIDEO}[{NO_INVERSE_VIDEO}{YELLOW}unchanged text between quotes{INVERSE_VIDEO}{NEW}]{NORMAL}"
=======
                    "{GREEN}+{INVERSE_VIDEO}[{NOT_INVERSE_VIDEO}unchanged text between quotes{INVERSE_VIDEO}]{NORMAL}"
>>>>>>> be9a880a
                ),
            ]
        )
    }

    #[test]
    fn test_almost_empty_changes() {
        let result = format(&["-"], &["x\n"]);
        assert_eq!(result, [format!("{OLD}-x{NORMAL}"),]);

        let result = format(&["+"], &["x\n"]);
        assert_eq!(result, [format!("{GREEN}+x{NORMAL}"),]);
    }

    #[test]
    fn test_space_highlighting() {
        // Add new initial spacing (indentation). We don't want to highlight indentation.
        let (_, new_tokens) = to_highlighted_tokens("x", " x");
        assert_eq!(
            new_tokens,
            vec![
                StyledToken::new(" ".to_string(), Style::DiffPartMidlighted),
                StyledToken::new("x".to_string(), Style::DiffPartUnchanged)
            ]
        );

        // Increase indentation. Do not highlight this.
        let (_, new_tokens) = to_highlighted_tokens(" x", "  x");
        assert_eq!(
            new_tokens,
            vec![
                StyledToken::new("  ".to_string(), Style::DiffPartMidlighted),
                StyledToken::new("x".to_string(), Style::DiffPartUnchanged)
            ]
        );

        // Add a new internal space. We do want to highlight this.
        //
        // This particular example is from a Markdown heading where someone forgot
        // the space after the leading `#`.
        let (_, new_tokens) = to_highlighted_tokens("#x", "# x");
        assert_eq!(
            new_tokens,
            vec![
                StyledToken::new("#".to_string(), Style::DiffPartUnchanged),
                StyledToken::new(" ".to_string(), Style::DiffPartHighlighted),
                StyledToken::new("x".to_string(), Style::DiffPartUnchanged)
            ]
        );

        // Increase internal space. We do not want to highlight this. Probably code reformatting.
        let (_, new_tokens) = to_highlighted_tokens("x y", "x  y");
        assert_eq!(
            new_tokens,
            vec![
                StyledToken::new("x".to_string(), Style::DiffPartUnchanged),
                StyledToken::new("  ".to_string(), Style::DiffPartMidlighted),
                StyledToken::new("y".to_string(), Style::DiffPartUnchanged)
            ]
        );

        // Remove trailing space. We do want to highlight this.
        let (old_tokens, _) = to_highlighted_tokens("x ", "x");
        assert_eq!(
            old_tokens,
            vec![
                StyledToken::new("x".to_string(), Style::DiffPartUnchanged),
                StyledToken::new(" ".to_string(), Style::DiffPartHighlighted)
            ]
        );
    }
}<|MERGE_RESOLUTION|>--- conflicted
+++ resolved
@@ -393,11 +393,7 @@
                     "{OLD}-{INVERSE_VIDEO}<{NO_INVERSE_VIDEO}{YELLOW}unchanged text between quotes{INVERSE_VIDEO}{OLD}>{NORMAL}"
                 ),
                 format!(
-<<<<<<< HEAD
-                    "{NEW}+{INVERSE_VIDEO}[{NO_INVERSE_VIDEO}{YELLOW}unchanged text between quotes{INVERSE_VIDEO}{NEW}]{NORMAL}"
-=======
-                    "{GREEN}+{INVERSE_VIDEO}[{NOT_INVERSE_VIDEO}unchanged text between quotes{INVERSE_VIDEO}]{NORMAL}"
->>>>>>> be9a880a
+                    "{GREEN}+{INVERSE_VIDEO}[{NO_INVERSE_VIDEO}{YELLOW}unchanged text between quotes{INVERSE_VIDEO}{GREEN}]{NORMAL}"
                 ),
             ]
         )
